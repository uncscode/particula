--- conflicted
+++ resolved
@@ -1,11 +1,9 @@
-"""Aerosol class definition."""
+"""Aerosol class just a list of gas classes and particle classes.
 
-<<<<<<< HEAD
 There is a problem here, with matching of gases that can condense to,
 particles and getting it to work correctly. This is will be solved
 with usage as we figure out the best way to do this.
 """
-
 from typing import List, Union, Iterator
 from particula.next.gas.species import GasSpecies
 from particula.next.gas.atmosphere import Atmosphere
@@ -13,138 +11,62 @@
 
 
 class Aerosol:
-    """Collection of Gas and Particle objects.
-
+    """
     A class for interacting with collections of Gas and Particle objects.
     Allows for the representation and manipulation of an aerosol, which
     is composed of various gases and particles.
     """
 
-    def __init__(
-        self,
-        atmosphere: Atmosphere,
-        particles: Union[ParticleRepresentation, List[ParticleRepresentation]],
-    ):
+    def __init__(self, gas: Atmosphere,
+                 particles: Union[ParticleRepresentation,
+                                  List[ParticleRepresentation]]):
         """
+        Initializes an Aerosol instance with Gas and Particle instances.
+
         Parameters:
-            atmosphere: Atmosphere with many GasSpeices possible.
-            particles: One or more Particle instances.
+        - gas (Gas): Gas with many GasSpeices possible.
+        - particles (Union[Particle, List[Particle]]): One or more Particle
+        instances.
         """
-        self.atmosphere = atmosphere
-        self.particles: List[ParticleRepresentation] = (
-            [particles]
-            if isinstance(particles, ParticleRepresentation)
+        self.gas = gas
+        self.particles: List[ParticleRepresentation] = \
+            [particles] \
+            if isinstance(particles, ParticleRepresentation) \
             else particles
-        )
 
-    def __str__(self) -> str:
-        """Returns a string representation of the aerosol.
+    def iterate_gas(self) -> Iterator[GasSpecies]:
+        """
+        Returns an iterator for gas species.
 
         Returns:
-            str: A string representation of the aerosol.
+        Iterator[GasSpecies]: An iterator over the gas species type.
         """
-        message = str(self.atmosphere)
-        for index, particle in enumerate(self.particles):
-            message += f"\n[{index}]: {str(particle)}"
+        return iter(self.gas)
 
-        return message
-
-    def iterate_gas(self) -> Iterator[GasSpecies]:
-        """Returns an iterator for atmosphere species.
+    def iterate_particle(self) -> Iterator[ParticleRepresentation]:
+        """
+        Returns an iterator for particle.
 
         Returns:
-            Iterator[GasSpecies]: An iterator over the gas species type.
+        Iterator[Particle]: An iterator over the particle type.
         """
-        return iter(self.atmosphere)
+        return iter(self.particles)
 
-    def iterate_particle(self) -> Iterator[ParticleRepresentation]:
-        """Returns an iterator for particle.
-
-        Returns:
-            Iterator[Particle]: An iterator over the particle type.
-=======
-from typing import Union
-from particula.next.gas.species import Gas
-from particula.next.particle import Particle
-
-
-class Aerosol:
-    """
-    A class that acts as a facade for interacting with a single Gas and a
-    single Particle object. It dynamically attaches methods and properties of
-    Gas and Particle objects to itself.
-    """
-
-    def __init__(self, gas: Gas, particle: Particle):
+    def add_gas(self, gas: Atmosphere):
         """
-        Initializes an Aerosol instance with a single Gas and Particle.
-        Dynamically attaches methods and properties of these objects to the
-        Aerosol instance.
+        Replaces the current Gas instance with a new one.
 
         Parameters:
-        - gas (Gas): A single Gas instance.
-        - particle (Particle): A single Particle instance.
+        - gas (Gas): The Gas instance to replace the current one.
         """
-        self.replace_gas(gas)
-        self.replace_particle(particle)
+        self.gas = gas
 
-    def attach_methods_and_properties(
-            self,
-            obj_to_attach: Union[Gas, Particle],
-            prefix: str):
+    def add_particle(self, particle: ParticleRepresentation):
         """
-        Dynamically attaches methods and properties from the given object to
-        the Aerosol instance, prefixing them to distinguish between Gas and
-        Particle attributes.
+        Adds a Particle instance to the aerosol.
 
         Parameters:
-        - obj: The object whose methods and properties are to be attached.
-        - prefix (str): The prefix to apply to the attached attributes.
->>>>>>> 0a9b2428
-        """
-        for attr_name in dir(obj_to_attach):
-            if not attr_name.startswith("__"):
-                attribute = getattr(obj_to_attach, attr_name)
-                # Prefix the attribute name to distinguish between Gas and
-                # Particle attributes
-                prefixed_attr_name = f"{prefix}_{attr_name}"
-                setattr(self, prefixed_attr_name, attribute)
-
-<<<<<<< HEAD
-    def replace_atmosphere(self, atmosphere: Atmosphere):
-        """Replaces the current Atmosphere instance with a new one.
-
-        Parameters:
-            gas: The instance to replace the current one.
-        """
-        self.atmosphere = atmosphere
-
-    def add_particle(self, particle: ParticleRepresentation):
-        """Adds a Particle instance to the aerosol.
-
-        Parameters:
-            particle: The Particle instance to add.
-=======
-    def replace_gas(self, gas: Gas):
-        """
-        Replaces the current Gas instance with a new one and dynamically
-        attaches its methods and properties.
-
-        Parameters:
-        - gas (Gas): A new Gas instance to replace the current one.
-        """
-        self.gas = gas
-        self.attach_methods_and_properties(gas, 'gas')
-
-    def replace_particle(self, particle: Particle):
-        """
-        Replaces the current Particle instance with a new one and dynamically
-        attaches its methods and properties.
-
-        Parameters:
-        - particle (Particle): A new Particle instance to replace the current
-        one.
->>>>>>> 0a9b2428
+        - particle (Particle): The Particle instance to add.
         """
         self.particle = particle
         self.attach_methods_and_properties(particle, 'particle')