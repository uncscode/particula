""" testing the mean free path calculation
"""

import pytest
import numpy as np
from particula import u
from particula.util.mean_free_path import mfp, molecule_mean_free_path
<<<<<<< HEAD
from particula.util.mean_free_path import mfp, molecule_mean_free_path
=======
>>>>>>> 89767cef


def test_mfp():
    """ Testing the mean free path:

        1. test unitless and unit inputs
        2. test correct units
        3. test the calculated value (ref: ~66e-9 m mfp at sdt)
        4. test errors for invalid inputs

    """

    a_mfp = mfp(temperature=298*u.K, pressure=101325 * u.Pa)
    b_mfp = mfp(temperature=298, pressure=101325)
    c_mfp = mfp(temperature=298, pressure=101325, molecular_weight=0.03)

    assert a_mfp == b_mfp
    assert a_mfp.units == u.m
    assert a_mfp.magnitude == pytest.approx(66.4e-9, rel=1e-1)
    assert c_mfp <= a_mfp

    assert mfp(temperature=[200, 300]).m.shape == (2,)
    assert mfp(pressure=[1e5, 1.1e5]).m.shape == (2,)
    assert mfp(temperature=[200, 300], pressure=[1e5, 1.1e5]).m.shape == (2,)

    with pytest.raises(ValueError):
        mfp(temperature=5*u.m, pressure=101325*u.Pa)

    with pytest.raises(ValueError):
        mfp(temperature=298*u.K, pressure=5*u.m)

    with pytest.raises(ValueError):
        mfp(temperature=300*u.K,
            pressure=101325*u.Pa,
            molecular_weight=0.03*u.m/u.mol,
            )


def test_molecule_mean_free_path():
    """ Testing the mean free path of a molecule compare with mfp"""

<<<<<<< HEAD
    a_mfp = 6.52805868e-08  # at stp
    b_molecule_mfp = molecule_mean_free_path(
        temperature=298, pressure=101325, molar_mass=0.03
    )
    assert pytest.approx(a_mfp, rel=1e-6) == b_molecule_mfp


def test_dynamic_viscosity_provided():
    """ Test when dynamic viscosity is explicitly provided"""
    dynamic_viscosity = 5*1.78e-5  # 5x Value for air at stp
    result = molecule_mean_free_path(dynamic_viscosity=dynamic_viscosity)
    assert result > 0


def test_array_input():
    """Test when array inputs are provided for temperature, pressure,
    and molar mass"""
    molar_masses = np.array([0.028, 0.044])
    results = molecule_mean_free_path(molar_mass=molar_masses)
    # All calculated mean free paths should be positive
    assert all(results > 0)


@pytest.mark.parametrize("temperature", [None, -1, 'a'])
def test_invalid_temperature(temperature):
    """Test when invalid temperature values are provided to the function"""
    with pytest.raises((TypeError, ValueError)):
        molecule_mean_free_path(temperature=temperature)


@pytest.mark.parametrize("pressure", [None, -1, 'a'])
def test_invalid_pressure(pressure):
    """Test when invalid pressure values are provided to the function"""
    with pytest.raises((TypeError, ValueError)):
        molecule_mean_free_path(pressure=pressure)


@pytest.mark.parametrize("molar_mass",
                         [None, -1, 'a', np.array([0.028, -0.044])])
def test_invalid_molar_mass(molar_mass):
    """Test when invalid molar mass values are provided to the function"""
    with pytest.raises((TypeError, ValueError)):
        molecule_mean_free_path(molar_mass=molar_mass)
=======
    a_mfp = mfp(temperature=298, pressure=101325, molecular_weight=0.03)
    b_molecule_mfp = molecule_mean_free_path(
        temperature=298, pressure=101325, molar_mass=0.03
    )

    assert a_mfp.m == b_molecule_mfp
>>>>>>> 89767cef
<|MERGE_RESOLUTION|>--- conflicted
+++ resolved
@@ -5,10 +5,6 @@
 import numpy as np
 from particula import u
 from particula.util.mean_free_path import mfp, molecule_mean_free_path
-<<<<<<< HEAD
-from particula.util.mean_free_path import mfp, molecule_mean_free_path
-=======
->>>>>>> 89767cef
 
 
 def test_mfp():
@@ -50,7 +46,6 @@
 def test_molecule_mean_free_path():
     """ Testing the mean free path of a molecule compare with mfp"""
 
-<<<<<<< HEAD
     a_mfp = 6.52805868e-08  # at stp
     b_molecule_mfp = molecule_mean_free_path(
         temperature=298, pressure=101325, molar_mass=0.03
@@ -93,12 +88,4 @@
 def test_invalid_molar_mass(molar_mass):
     """Test when invalid molar mass values are provided to the function"""
     with pytest.raises((TypeError, ValueError)):
-        molecule_mean_free_path(molar_mass=molar_mass)
-=======
-    a_mfp = mfp(temperature=298, pressure=101325, molecular_weight=0.03)
-    b_molecule_mfp = molecule_mean_free_path(
-        temperature=298, pressure=101325, molar_mass=0.03
-    )
-
-    assert a_mfp.m == b_molecule_mfp
->>>>>>> 89767cef
+        molecule_mean_free_path(molar_mass=molar_mass)