--- conflicted
+++ resolved
@@ -68,44 +68,6 @@
                 f"be assigned {units}.\n"
             )
     else:
-<<<<<<< HEAD
-        volume = u.Quantity(volume, u.m**3)
-
-    return volume
-
-
-def in_gas_constant(gas_con):
-    """ Handles gas costant input
-
-        Parameters:
-            gas_con    (float) [J/mol/K | dimensionless]
-
-        Returns:
-            gas_con    (float) [J/mol/K]
-
-        Notes:
-            * If unit is correct, take to base units in J/mol/K
-            * Throws ValueError if unit is wrong
-            * Assigning J/mol/K units to scalar input
-    """
-
-    if isinstance(gas_con, u.Quantity):
-        if gas_con.to_base_units().u == (1*u.J/u.mol/u.K).to_base_units():
-            gas_con = gas_con.to_base_units()
-        else:
-            raise ValueError(
-                f"\n\t"
-                f"Input {gas_con} has unsupported units.\n\t"
-                f"Input must have gas costant units of\n\t"
-                f"'J/mol/K';\n\t"
-                f"otherwise, if dimensionless, it will\n\t"
-                f"be assigned a J/mol/K unit.\n"
-            )
-    else:
-        gas_con = u.Quantity(gas_con, u.J/u.mol/u.K)
-
-    return gas_con.to_base_units()
-=======
         value = u.Quantity(value, (1*units).to_base_units().u)
 
     return value
@@ -124,5 +86,4 @@
 def in_density(density): return in_handling(density, u.kg/u.m**3)
 def in_scalar(scalar): return in_handling(scalar, u.dimensionless)
 def in_length(length): return in_handling(length, u.m)
-def in_area(area): return in_handling(area, u.m**2)
->>>>>>> 111739f0
+def in_area(area): return in_handling(area, u.m**2)