--- conflicted
+++ resolved
@@ -49,15 +49,12 @@
     density=1.7 * u.kg / u.m**3,
     charge=1,
 )
-<<<<<<< HEAD
-=======
 
 standard_environment_ip = environment.Environment(
     temperature=300 * u.K,
     pressure=101325 * u.Pa,
 )
 
->>>>>>> 3d4a3714
 
 def test_getters():
     """
@@ -165,11 +162,7 @@
 
     assert small_particle.dimensionless_coagulation_kernel_parameterized(
         large_particle, standard_environment
-<<<<<<< HEAD
-    ) == pytest.approx(0.808, rel=1e-3)
-=======
     ) == pytest.approx(0.003, rel=10)
->>>>>>> 3d4a3714
     assert small_particle.dimensionless_coagulation_kernel_parameterized(
         large_particle, standard_environment
     ).check(["None"])
@@ -181,11 +174,7 @@
 
     assert small_particle.dimensioned_coagulation_kernel(
         large_particle, standard_environment
-<<<<<<< HEAD
-    ) == pytest.approx(2.738e-10 * u.m**3 / u.s, rel=1e7)
-=======
     ) == pytest.approx(2.738e-10 * u.m**3 / u.s, rel=10)
->>>>>>> 3d4a3714
     assert small_particle.dimensioned_coagulation_kernel(
         large_particle, standard_environment
     ).check("[length]**3/[time]")
@@ -201,16 +190,9 @@
     # (conditions assumed ~300 K, ~1 atm, but don't matter much)
 
     assert negative_ion.dimensioned_coagulation_kernel(
-<<<<<<< HEAD
-        positive_particle, standard_environment
-    ) == pytest.approx(1e-12 * u.m**3 / u.s)
-    assert negative_ion.dimensioned_coagulation_kernel(
-        positive_particle, standard_environment
-=======
         positive_particle, standard_environment_ip
     ) == pytest.approx(1e-12 * u.m**3 / u.s, rel=10)
     # rel=10 means an order of magnitude
     assert negative_ion.dimensioned_coagulation_kernel(
         positive_particle, standard_environment_ip
->>>>>>> 3d4a3714
     ).check("[length]**3/[time]")