"""Import all the property functions, so they can be accessed from
particula.next.gas.properties.
"""

# pylint: disable=unused-import
# flake8: noqa
# pyright: basic

from particula.gas.properties.mean_free_path import (
    molecule_mean_free_path,
)
from particula.gas.properties.dynamic_viscosity import (
    get_dynamic_viscosity,
)
from particula.gas.properties.thermal_conductivity import (
    get_thermal_conductivity,
)
from particula.gas.properties.concentration_function import (
    calculate_concentration,
)
from particula.gas.properties.pressure_function import (
    calculate_partial_pressure,
)
from particula.gas.properties.vapor_pressure_module import (
    antoine_vapor_pressure,
    clausius_clapeyron_vapor_pressure,
    buck_vapor_pressure,
)
<<<<<<< HEAD
from particula.gas.properties.kolmogorov_time import (
    get_kolmogorov_time
=======
from particula.gas.properties.kolmogorov_module import (
    get_kolmogorov_time,
    get_kolmogorov_length,
    get_kolmogorov_velocity,
)
from particula.gas.properties.integral_scale_module import (
    get_lagrangian_integral_scale,
    get_eulerian_integral_scale,
>>>>>>> 385116c6
)
from particula.gas.properties.fluid_rms_velocity import (
    get_fluid_rms_velocity
)<|MERGE_RESOLUTION|>--- conflicted
+++ resolved
@@ -26,10 +26,6 @@
     clausius_clapeyron_vapor_pressure,
     buck_vapor_pressure,
 )
-<<<<<<< HEAD
-from particula.gas.properties.kolmogorov_time import (
-    get_kolmogorov_time
-=======
 from particula.gas.properties.kolmogorov_module import (
     get_kolmogorov_time,
     get_kolmogorov_length,
@@ -38,7 +34,9 @@
 from particula.gas.properties.integral_scale_module import (
     get_lagrangian_integral_scale,
     get_eulerian_integral_scale,
->>>>>>> 385116c6
+)
+from particula.gas.properties.fluid_rms_velocity import (
+    get_fluid_rms_velocity
 )
 from particula.gas.properties.fluid_rms_velocity import (
     get_fluid_rms_velocity
