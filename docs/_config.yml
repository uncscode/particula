--- conflicted
+++ resolved
@@ -1,8 +1,4 @@
-<<<<<<< HEAD
-title: "Particula book"
-=======
 title: "Particula Book"
->>>>>>> 57274c8e
 logo: images/placeholder.png
 execute:
   execute_notebooks: "auto"
